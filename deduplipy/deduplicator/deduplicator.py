--- conflicted
+++ resolved
@@ -206,22 +206,13 @@
             scored_pairs_table.to_csv('scored_pairs_table.csv', index=None, sep="|")
         df_clusters = hierarchical_clustering(scored_pairs_table, col_names=self.col_names,
                                               cluster_threshold=cluster_threshold, fill_missing=fill_missing)
-<<<<<<< HEAD
         df_clusters[ROW_ID_CENTRAL] = df_clusters[ROW_ID_CENTRAL].fillna(df_clusters[ROW_ID])
-        X = X.merge(df_clusters, on=ROW_ID, how='left')
-        X = self._add_singletons(X)
-        X[ROW_ID_CENTRAL] = X[ROW_ID_CENTRAL].fillna(X[ROW_ID])
-        X = X.merge(X[self.col_names + [ROW_ID]], left_on=ROW_ID_CENTRAL, right_on=ROW_ID, how='left',
+        df = df.merge(df_clusters, on=ROW_ID, how='left')
+        df = self._add_singletons(df)
+        df[ROW_ID_CENTRAL] = df[ROW_ID_CENTRAL].fillna(df[ROW_ID])
+        df = df.merge(X[self.col_names + [ROW_ID]], left_on=ROW_ID_CENTRAL, right_on=ROW_ID, how='left',
                     suffixes=("", "_central"))
         if self.verbose:
             print('Clustering finished')
-        X[DEDUPLICATION_ID_NAME] = X[DEDUPLICATION_ID_NAME].astype(int)
-        return X
-=======
-        df = df.merge(df_clusters, on=ROW_ID, how='left').drop(columns=[ROW_ID])
-        if self.verbose:
-            print('Clustering finished')
-        df = self._add_singletons(df)
         df[DEDUPLICATION_ID_NAME] = df[DEDUPLICATION_ID_NAME].astype(int)
-        return df
->>>>>>> 9c524c55
+        return X